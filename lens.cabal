name:          lens
category:      Data, Lenses
<<<<<<< HEAD
version:       3.8.7.2
=======
version:       3.7.6
>>>>>>> 21bd3a1a
license:       BSD3
cabal-version: >= 1.8
license-file:  LICENSE
author:        Edward A. Kmett
maintainer:    Edward A. Kmett <ekmett@gmail.com>
stability:     provisional
homepage:      http://github.com/ekmett/lens/
bug-reports:   http://github.com/ekmett/lens/issues
copyright:     Copyright (C) 2012-2013 Edward A. Kmett
build-type:    Custom
tested-with:   GHC == 7.0.4, GHC == 7.4.1, GHC == 7.4.2, GHC == 7.6.1, GHC == 7.7.20121213, GHC == 7.7.20130117
synopsis:      Lenses, Folds and Traversals
description:
  This package comes \"Batteries Included\" with many useful lenses for the types
  commonly used from the Haskell Platform, and with tools for automatically
  generating lenses and isomorphisms for user-supplied data types.
  .
  The combinators in @Control.Lens@ provide a highly generic toolbox for composing
  families of getters, folds, isomorphisms, traversals, setters and lenses and their
  indexed variants.
  .
  An overview, with a large number of examples can be found in the @README@: <https://github.com/ekmett/lens#lens-lenses-folds-and-traversals>
  .
  A video on how to use lenses and how they are constructed is available from youtube: <http://youtu.be/cefnmjtAolY?hd=1>
  .
  Slides can be obtained here: <http://comonad.com/haskell/Lenses-Folds-and-Traversals-NYC.pdf>
  .
  More information on the care and feeding of lenses, including a brief tutorial and motivation
  for their types can be found on the lens wiki: <https://github.com/ekmett/lens/wiki>
  .
  A small game of @pong@ and other more complex examples that manage their state using lenses can be found in the example folder: <https://github.com/ekmett/lens/blob/master/examples/>
  .
  /Lenses, Folds and Traversals/
  .
  The core of the hierarchy of lens-like constructions looks like:
  .
  <<http://i.imgur.com/RFi75.png>>
  .
  You can compose any two elements of the hierarchy above using @(.)@ from the @Prelude@, and you can
  use any element of the hierarchy as any type it linked to above it.
  .
  The result is their lowest upper bound in the hierarchy (or an error if that bound doesn't exist).
  .
  For instance:
  .
  * You can use any 'Traversal' as a 'Fold' or as a 'Setter'.
  .
  * The composition of a 'Traversal' and a 'Getter' yields a 'Fold'.
  .
  /Minimizing Dependencies/
  .
  If you want to provide lenses and traversals for your own types in your own libraries, then you
  can do so without incurring a dependency on this (or any other) lens package at all.
  .
  /e.g./ for a data type:
  .
  > data Foo a = Foo Int Int a
  .
  You can define lenses such as
  .
  > -- bar :: Lens' (Foo a) Int
  > bar :: Functor f => (Int -> f Int) -> Foo a -> f (Foo a)
  > bar f (Foo a b c) = fmap (\a' -> Foo a' b c) (f a)
  .
  > -- baz :: Lens (Foo a) (Foo b) a b
  > quux :: Functor f => (a -> f b) -> Foo a -> f (Foo b)
  > quux f (Foo a b c) = fmap (Foo a b) (f c)
  .
  without the need to use any type that isn't already defined in the @Prelude@.
  .
  And you can define a traversal of multiple fields with 'Control.Applicative.Applicative':
  .
  > -- traverseBarAndBaz :: Traversal' (Foo a) Int
  > traverseBarAndBaz :: Applicative f => (Int -> f Int) -> Foo a -> f (Foo a)
  > traverseBarAndBaz f (Foo a b c) = Foo <$> f a <*> f b <*> pure c
  .
  What is provided in this library is a number of stock lenses and traversals for
  common haskell types, a wide array of combinators for working them, and more
  exotic functionality, (/e.g./ getters, setters, indexed folds, isomorphisms).

extra-source-files:
  .travis.yml
  .ghci
  .gitignore
  .vim.custom
  examples/LICENSE
  examples/lens-examples.cabal
  examples/*.hs
  examples/*.lhs
  examples/bf-examples/*.bf
  travis/cabal-apt-install
  travis/config
  AUTHORS.markdown
  README.markdown
  CHANGELOG.markdown

source-repository head
  type: git
  location: git://github.com/ekmett/lens.git

-- Enable benchmarking against Neil Mitchell's uniplate library for comparative performance analysis. Defaults to being turned off to avoid
-- the extra dependency.
--
-- > cabal configure --enable-benchmarks -fbenchmark-uniplate && cabal build && cabal bench
flag benchmark-uniplate
  default: False
  manual: True

-- Generate inline pragmas when using template-haskell. This defaults to enabled, but you can
--
-- > cabal install lens -f-inlining
--
-- to shut it off to benchmark the relative performance impact, or as last ditch effort to address compile
-- errors resulting from the myriad versions of template-haskell that all purport to be 2.8.
flag inlining
  manual: True
  default: True

-- Some 7.6.1-rc1 users report their TH still uses old style inline pragmas. This lets them turn on inlining.
flag old-inline-pragmas
  default: False
  manual: True

-- Make the test suites dump their template-haskell splices.
flag dump-splices
  default: False
  manual: True

-- You can disable the doctests test suite with -f-test-doctests
flag test-doctests
  default: True
  manual: True

-- You can disable the hunit test suite with -f-test-hunit
flag test-hunit
  default: True
  manual: True

-- Build the properties test if we're building tests
flag test-properties
  default: True
  manual: True

-- Disallow unsafeCoerce
flag safe
  default: False
  manual: True

-- Assert that we are trustworthy when we can
flag trustworthy
  default: True
  manual: True

flag lib-Werror
  default: False
  manual: True

library
  build-depends:
    array                     >= 0.3.0.2  && < 0.5,
    base                      >= 4.3      && < 5,
    bifunctors                >= 3        && < 4,
    bytestring                >= 0.9.1.10 && < 0.11,
    comonad                   >= 3        && < 4,
    comonad-transformers      >= 3        && < 4,
    comonads-fd               >= 3        && < 4,
    contravariant             >= 0.2.0.2  && < 1,
    containers                >= 0.4.0    && < 0.6,
    distributive              >= 0.3      && < 1,
    filepath                  >= 1.2.0.0  && < 1.4,
    generic-deriving          == 1.4.*,
    ghc-prim,
    hashable                  >= 1.1.2.3  && < 1.3,
    MonadCatchIO-transformers >= 0.3      && < 0.4,
    mtl                       >= 2.0.1    && < 2.2,
    parallel                  >= 3.1.0.1  && < 3.3,
    profunctors               >= 3.2      && < 4,
    profunctor-extras         >= 3.3      && < 4,
    reflection                >= 1.1.6    && < 2,
    semigroupoids             >= 3        && < 4,
    semigroups                >= 0.8.4    && < 1,
    split                     == 0.2.*,
    tagged                    >= 0.4.4    && < 1,
    template-haskell          >= 2.4      && < 2.10,
    text                      >= 0.11     && < 0.12,
    transformers              >= 0.2      && < 0.4,
    transformers-compat       >= 0.1      && < 1,
    unordered-containers      >= 0.2      && < 0.3,
    vector                    >= 0.9      && < 0.11,
    void                      >= 0.5      && < 1

  exposed-modules:
    Control.Exception.Lens
    Control.Lens
    Control.Lens.Action
    Control.Lens.At
    Control.Lens.Combinators
    Control.Lens.Cons
    Control.Lens.Each
    Control.Lens.Equality
    Control.Lens.Fold
    Control.Lens.Getter
    Control.Lens.Indexed
    Control.Lens.Internal
    Control.Lens.Internal.Action
    Control.Lens.Internal.Bazaar
    Control.Lens.Internal.ByteString
    Control.Lens.Internal.Context
    Control.Lens.Internal.Deque
    Control.Lens.Internal.Exception
    Control.Lens.Internal.Fold
    Control.Lens.Internal.Getter
    Control.Lens.Internal.Indexed
    Control.Lens.Internal.Instances
    Control.Lens.Internal.Iso
    Control.Lens.Internal.Level
    Control.Lens.Internal.Magma
    Control.Lens.Internal.Prism
    Control.Lens.Internal.Review
    Control.Lens.Internal.Setter
    Control.Lens.Internal.Zipper
    Control.Lens.Internal.Zoom
    Control.Lens.Iso
    Control.Lens.Lens
    Control.Lens.Level
    Control.Lens.Loupe
    Control.Lens.Operators
    Control.Lens.Plated
    Control.Lens.Prism
    Control.Lens.Reified
    Control.Lens.Review
    Control.Lens.Setter
    Control.Lens.Simple
    Control.Lens.TH
    Control.Lens.Traversal
    Control.Lens.Tuple
    Control.Lens.Type
    Control.Lens.Wrapped
    Control.Lens.Zipper
    Control.Lens.Zoom
    Control.Monad.Error.Lens
    Control.Parallel.Strategies.Lens
    Control.Seq.Lens
    Data.Array.Lens
    Data.Bits.Lens
    Data.ByteString.Lens
    Data.ByteString.Strict.Lens
    Data.ByteString.Lazy.Lens
    Data.Complex.Lens
    Data.Data.Lens
    Data.Dynamic.Lens
    Data.HashSet.Lens
    Data.IntSet.Lens
    Data.List.Lens
    Data.List.Split.Lens
    Data.Sequence.Lens
    Data.Set.Lens
    Data.Text.Lens
    Data.Text.Strict.Lens
    Data.Text.Lazy.Lens
    Data.Tree.Lens
    Data.Typeable.Lens
    Data.Vector.Lens
    Data.Vector.Generic.Lens
    Generics.Deriving.Lens
    GHC.Generics.Lens
    System.Exit.Lens
    System.FilePath.Lens
    System.IO.Error.Lens
    Language.Haskell.TH.Lens
    Numeric.Lens

  if flag(safe)
    cpp-options: -DSAFE=1

  if flag(trustworthy) && impl(ghc>=7.2)
    other-extensions: Trustworthy
    cpp-options: -DTRUSTWORTHY=1

  if flag(old-inline-pragmas) && impl(ghc>=7.6.0.20120810)
      cpp-options: -DOLD_INLINE_PRAGMAS=1

  if flag(inlining)
    cpp-options: -DINLINING

  if flag(lib-Werror)
    ghc-options: -Werror

  if impl(ghc<7.4)
    ghc-options: -fno-spec-constr-count

  if impl(ghc>=7.2)
    cpp-options: -DDEFAULT_SIGNATURES=1

  ghc-options: -Wall -fwarn-tabs -O2 -fdicts-cheap -funbox-strict-fields -fmax-simplifier-iterations=10
  hs-source-dirs: src

-- Verify that Template Haskell expansion works
test-suite templates
  type: exitcode-stdio-1.0
  main-is: templates.hs
  build-depends: base, lens
  ghc-options: -Wall -threaded
  hs-source-dirs: tests

  if flag(dump-splices)
    ghc-options: -ddump-splices

  if impl(ghc<7.6.1)
    ghc-options: -Werror


-- Verify the properties of lenses with QuickCheck
test-suite properties
  type: exitcode-stdio-1.0
  main-is: properties.hs
  ghc-options: -w -threaded -rtsopts -with-rtsopts=-N
  hs-source-dirs: tests

  if !flag(test-properties)
    buildable: False
  else
    build-depends:
      base,
      lens,
      QuickCheck                 >= 2.4,
      test-framework             >= 0.6,
      test-framework-quickcheck2 >= 0.2,
      test-framework-th          >= 0.2,
      transformers

test-suite hunit
  type: exitcode-stdio-1.0
  main-is: hunit.hs
  ghc-options: -w -threaded -rtsopts -with-rtsopts=-N
  hs-source-dirs: tests

  if !flag(test-hunit)
    buildable: False
  else
    build-depends:
      base,
      containers,
      HUnit >= 1.2,
      lens,
      mtl,
      test-framework       >= 0.6,
      test-framework-hunit >= 0.2,
      test-framework-th    >= 0.2

-- Verify the results of the examples
test-suite doctests
  type:           exitcode-stdio-1.0
  main-is:        doctests.hs
  ghc-options:    -Wall -threaded
  hs-source-dirs: tests

  if !flag(test-doctests)
    buildable: False
  else
    build-depends:
      base,
      bytestring,
      containers,
      directory      >= 1.0,
      deepseq,
      doctest        >= 0.9.1,
      filepath,
      generic-deriving,
      mtl,
      nats,
      parallel,
      semigroups     >= 0.9,
      simple-reflect >= 0.3.1,
      split,
      text,
      unordered-containers,
      vector

  if impl(ghc<7.6.1)
    ghc-options: -Werror


-- Basic benchmarks for the uniplate-style combinators
benchmark plated
  type:           exitcode-stdio-1.0
  main-is:        plated.hs
  ghc-options:    -Wall -O2 -threaded -fdicts-cheap -funbox-strict-fields
  hs-source-dirs: benchmarks
  build-depends:
    base,
    comonad,
    criterion,
    deepseq,
    generic-deriving,
    lens,
    transformers

  if flag(benchmark-uniplate)
    build-depends: uniplate >= 1.6.7 && < 1.7
    cpp-options: -DBENCHMARK_UNIPLATE

-- Benchmarking alongside variants
benchmark alongside
  type:           exitcode-stdio-1.0
  main-is:        alongside.hs
  ghc-options:    -w -O2 -threaded -fdicts-cheap -funbox-strict-fields
  hs-source-dirs: benchmarks
  build-depends:
    base,
    comonad,
    comonads-fd,
    criterion,
    deepseq,
    lens,
    transformers

-- Benchmarking unsafe implementation strategies
benchmark unsafe
  type:           exitcode-stdio-1.0
  main-is:        unsafe.hs
  ghc-options:    -w -O2 -threaded -fdicts-cheap -funbox-strict-fields
  hs-source-dirs: benchmarks
  build-depends:
    base,
    comonad,
    comonads-fd,
    criterion,
    deepseq,
    generic-deriving,
    lens,
    transformers


-- Benchmarking zipper usage
benchmark zipper
  type:           exitcode-stdio-1.0
  main-is:        zipper.hs
  ghc-options:    -w -O2 -threaded -fdicts-cheap -funbox-strict-fields
  hs-source-dirs: benchmarks
  build-depends:
    base,
    comonad,
    comonads-fd,
    criterion,
    deepseq,
    generic-deriving,
    lens,
    transformers<|MERGE_RESOLUTION|>--- conflicted
+++ resolved
@@ -1,10 +1,6 @@
 name:          lens
 category:      Data, Lenses
-<<<<<<< HEAD
-version:       3.8.7.2
-=======
-version:       3.7.6
->>>>>>> 21bd3a1a
+version:       3.8.7.3
 license:       BSD3
 cabal-version: >= 1.8
 license-file:  LICENSE
