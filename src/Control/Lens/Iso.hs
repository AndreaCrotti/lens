{-# LANGUAGE CPP #-}
{-# LANGUAGE GADTs #-}
{-# LANGUAGE Rank2Types #-}
{-# LANGUAGE MultiParamTypeClasses #-}
{-# LANGUAGE FunctionalDependencies #-}
#if defined(__GLASGOW_HASKELL__) && __GLASGOW_HASKELL__ >= 704
{-# LANGUAGE Trustworthy #-}
#endif

#ifndef MIN_VERSION_bytestring
#define MIN_VERSION_bytestring(x,y,z)
#endif
-----------------------------------------------------------------------------
-- |
-- Module      :  Control.Lens.Iso
-- Copyright   :  (C) 2012 Edward Kmett
-- License     :  BSD-style (see the file LICENSE)
-- Maintainer  :  Edward Kmett <ekmett@gmail.com>
-- Stability   :  provisional
-- Portability :  Rank2Types
--
----------------------------------------------------------------------------
module Control.Lens.Iso
  (
  -- * Isomorphism Lenses
    Iso
  -- * Isomorphism Construction
  , Isomorphic(..)
  , Isomorphism(..)
  -- * Consuming Isomorphisms
  , from
  , cloneIso
  -- * Working with isomorphisms
  , au
  , auf
  , under
  , mapping
  -- ** Common Isomorphisms
  , simple
  , non
  , enum
  , curried, uncurried
  , Strict(..)
  -- * Storing Isomorphisms
  , ReifiedIso(..)
  -- * Simplicity
  , SimpleIso
  , SimpleReifiedIso
  ) where

import Control.Category
import Control.Monad.Reader
import Control.Lens.Classes
import Control.Lens.Internal
import Control.Lens.Type
import Data.ByteString as StrictB hiding (length)
import Data.ByteString.Lazy as LazyB hiding (length)
import Data.Text as StrictT hiding (length)
import Data.Text.Lazy as LazyT hiding (length)
import Data.Maybe (fromMaybe)
import Prelude hiding ((.),id)
import Unsafe.Coerce

-- $setup
-- >>> import Control.Lens
-- >>> import Data.Map as Map
-- >>> import Data.Foldable
-- >>> import Data.Monoid

----------------------------------------------------------------------------
-- Consuming Isomorphisms
-----------------------------------------------------------------------------

-- | Invert an isomorphism.
--
-- Note to compose an isomorphism and receive an isomorphism in turn you'll need to use
-- 'Control.Category.Category'
--
-- @'from' ('from' l) ≡ l@
--
-- If you've imported 'Control.Category..' from @Control.Category@, then:
--
-- @'from' l '.' 'from' r ≡ 'from' (r '.' l)@
from :: (Isomorphic k, Functor f) => Overloaded Isomorphism Mutator s t a b -> k (t -> f s) (b -> f a)
from (Isomorphism sa bt) = iso (unsafeCoerce bt) sa
{-# INLINE from #-}

-- | Convert from an 'Isomorphism' back to any 'Isomorphic' value.
--
-- This is useful when you need to store an isomoprhism as a data type inside a container
-- and later reconstitute it as an overloaded function.
--
-- See 'cloneLens' or 'Control.Lens.Traversal.cloneTraversal' for more information on why you might want to do this.
cloneIso :: Overloaded Isomorphism Mutator s t a b -> Iso s t a b
cloneIso (Isomorphism sa bt) = iso sa (unsafeCoerce bt)
{-# INLINE cloneIso #-}

-----------------------------------------------------------------------------
-- Isomorphisms families as Lenses
-----------------------------------------------------------------------------

-- | Isomorphism families can be composed with other lenses using either ('.') and 'id'
-- from the Prelude or from Control.Category. However, if you compose them
-- with each other using ('.') from the Prelude, they will be dumbed down to a
-- mere 'Lens'.
--
-- @
-- import Control.Category
-- import Prelude hiding (('Prelude..'),'Prelude.id')
-- @
--
-- @type 'Iso' s t a b = forall k f. ('Isomorphic' k, 'Functor' f) => 'Overloaded' k f s t a b@
type Iso s t a b = forall k f. (Isomorphic k, Functor f) => k (a -> f b) (s -> f t)

-- |
-- @type 'SimpleIso' = 'Control.Lens.Type.Simple' 'Iso'@
type SimpleIso s a = Iso s s a a

-- | Based on 'Control.Lens.Wrapped.ala' from Conor McBride's work on Epigram.
--
-- This version is generalized to accept any 'Iso', not just a newtype.
--
-- >>> au (wrapping Sum) foldMap [1,2,3,4]
-- 10
au :: Overloaded Isomorphism Mutator s t a b -> ((s -> a) -> e -> b) -> e -> t
au (Isomorphism sa bt) f e = unsafeCoerce bt (f sa e)
{-# INLINE au #-}

-- |
-- Based on @ala'@ from Conor McBride's work on Epigram.
--
-- This version is generalized to accept any 'Iso', not just a newtype.
--
-- Mnemonically, the German /auf/ plays a similar role to /à la/, and the combinator
-- is 'ala' with an extra function argument.
--
-- >>> auf (wrapping Sum) (foldMapOf both) length ("hello","world")
-- 10
auf :: Overloaded Isomorphism Mutator s t a b -> ((r -> a) -> e -> b) -> (r -> s) -> e -> t
auf (Isomorphism sa bt) f g e = unsafeCoerce bt (f (sa . g) e)
{-# INLINE auf #-}

-- | The opposite of working 'over' a Setter is working 'under' an Isomorphism.
--
-- @'under' ≡ 'over' '.' 'from'@
--
-- @'under' :: 'Iso' s t a b -> (s -> t) -> a -> b@
under :: Overloaded Isomorphism Mutator s t a b -> (t -> s) -> b -> a
under (Isomorphism sa bt) ts b = sa (ts (unsafeCoerce bt b))
{-# INLINE under #-}

-----------------------------------------------------------------------------
-- Isomorphisms
-----------------------------------------------------------------------------

-- | This isomorphism can be used to convert to or from an instance of 'Enum'.
--
-- >>> LT^.from enum
-- 0
--
-- >>> 97^.enum :: Char
-- 'a'
--
-- Note: this is only an isomorphism from the numeric range actually used
-- and it is a bit of a pleasant fiction, since there are questionable
-- 'Enum' instances for 'Double', and 'Float' that exist solely for
-- @[1.0 .. 4.0]@ sugar and the instances for those and 'Integer' don't
-- cover all values in their range.
enum :: Enum a => Simple Iso Int a
enum = iso toEnum fromEnum
{-# INLINE enum #-}

-- | This can be used to lift any 'SimpleIso' into an arbitrary functor.
mapping :: Functor f => Overloaded Isomorphism Mutator s t a b -> Iso (f s) (f t) (f a) (f b)
mapping (Isomorphism sa bt) = iso (fmap sa) (fmap (unsafeCoerce bt))
{-# INLINE mapping #-}

-- | Composition with this isomorphism is occasionally useful when your 'Lens',
-- 'Control.Lens.Traversal.Traversal' or 'Iso' has a constraint on an unused
-- argument to force that argument to agree with the
-- type of a used argument and avoid @ScopedTypeVariables@ or other ugliness.
simple :: Simple Iso a a
simple = iso id id
{-# INLINE simple #-}

-- | If @v@ is an element of a type @a@, and @a'@ is @a@ sans the element @v@, then @non v@ is an isomorphism from
-- @Maybe a'@ to @a@.
--
-- Keep in mind this is only a real isomorphism if you treat the domain as being @'Maybe' (a sans v)@
--
-- This is practically quite useful when you want to have a map where all the entries should have non-zero values.
--
-- >>> Map.fromList [("hello",1)] & at "hello" . non 0 +~ 2
-- fromList [("hello",3)]
--
-- >>> Map.fromList [("hello",1)] & at "hello" . non 0 -~ 1
-- fromList []
--
-- >>> Map.fromList [("hello",1)] ^. at "hello" . non 0
-- 1
--
-- >>> Map.fromList [] ^. at "hello" . non 0
-- 0
--
-- This combinator is also particularly useful when working with nested maps.
--
-- /e.g./ When you want to create the nested map when it is missing:
--
-- >>> Map.empty & at "hello" . non Map.empty . at "world" ?~ "!!!"
-- fromList [("hello",fromList [("world","!!!")])]
--
-- and when have deleting the last entry from the nested map mean that we
-- should delete its entry from the surrounding one:
--
-- >>> fromList [("hello",fromList [("world","!!!")])] & at "hello" . non Map.empty . at "world" .~ Nothing
-- fromList []
non :: Eq a => a -> Simple Iso (Maybe a) a
non a = iso (fromMaybe a) go where
  go b | a == b    = Nothing
       | otherwise = Just b

-- | The canonical isomorphism for currying and uncurrying function.
--
-- @'curried' = 'iso' 'curry' 'uncurry'@
curried :: Iso ((a,b) -> c) ((d,e) -> f) (a -> b -> c) (d -> e -> f)
curried = iso curry uncurry

-- | The canonical isomorphism for uncurrying and currying function.
--
-- @'uncurried' = 'iso' 'uncurry' 'curry'@
-- @'uncurried' = 'from' 'curried'@
uncurried :: Iso (a -> b -> c) (d -> e -> f) ((a,b) -> c) ((d,e) -> f)
uncurried = iso uncurry curry

<<<<<<< HEAD
-- | Ad hoc conversion between \"strict\" and \"lazy\" versions of a structure,
-- such as 'StrictB.Text' or 'StrictB.ByteString'.
class Strict s t a b | s -> a, a -> s, b -> t, t -> b, s b -> a t, a t -> s b where
  strict :: Iso s t a b
=======
-- | Ad hoc conversion between 'strict' and 'lazy' versions of a structure, such as 'StrictT.Text'
-- or 'StrictB.ByteString'.
class Lazy s t a b | s -> a, t -> b, s b -> t, t a -> s where
  lazy :: Iso s t a b
>>>>>>> 0e0ba19d

instance Strict LazyB.ByteString LazyB.ByteString StrictB.ByteString StrictB.ByteString where
#if MIN_VERSION_bytestring(0,10,0)
  strict = iso LazyB.toStrict LazyB.fromStrict
#else
  strict = iso (StrictB.concat . LazyB.toChunks) (LazyB.fromChunks . return)
#endif

instance Strict LazyT.Text LazyT.Text StrictT.Text StrictT.Text where
  strict = iso LazyT.toStrict LazyT.fromStrict

-----------------------------------------------------------------------------
-- Reifying Isomorphisms
-----------------------------------------------------------------------------

-- | Useful for storing isomorphisms in containers.
newtype ReifiedIso s t a b = ReifyIso { reflectIso :: Iso s t a b }

-- | @type 'SimpleReifiedIso' = 'Control.Lens.Type.Simple' 'ReifiedIso'@
type SimpleReifiedIso s a = ReifiedIso s s a a<|MERGE_RESOLUTION|>--- conflicted
+++ resolved
@@ -232,17 +232,10 @@
 uncurried :: Iso (a -> b -> c) (d -> e -> f) ((a,b) -> c) ((d,e) -> f)
 uncurried = iso uncurry curry
 
-<<<<<<< HEAD
 -- | Ad hoc conversion between \"strict\" and \"lazy\" versions of a structure,
--- such as 'StrictB.Text' or 'StrictB.ByteString'.
+-- such as 'StrictT.Text' or 'StrictB.ByteString'.
 class Strict s t a b | s -> a, a -> s, b -> t, t -> b, s b -> a t, a t -> s b where
   strict :: Iso s t a b
-=======
--- | Ad hoc conversion between 'strict' and 'lazy' versions of a structure, such as 'StrictT.Text'
--- or 'StrictB.ByteString'.
-class Lazy s t a b | s -> a, t -> b, s b -> t, t a -> s where
-  lazy :: Iso s t a b
->>>>>>> 0e0ba19d
 
 instance Strict LazyB.ByteString LazyB.ByteString StrictB.ByteString StrictB.ByteString where
 #if MIN_VERSION_bytestring(0,10,0)
