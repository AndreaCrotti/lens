--- conflicted
+++ resolved
@@ -66,11 +66,8 @@
 #ifdef HLINT
 {-# ANN module "HLint: ignore Eta reduce" #-}
 {-# ANN module "HLint: ignore Use foldl" #-}
-<<<<<<< HEAD
-=======
 {-# ANN module "HLint: ignore Reduce duplication" #-}
 #endif
->>>>>>> 5ac7f0e3
 
 -- $setup
 -- >>> :set -XNoOverloadedStrings
